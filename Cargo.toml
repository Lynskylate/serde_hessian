--- conflicted
+++ resolved
@@ -1,10 +1,6 @@
 [package]
 name = "hessian_rs"
-<<<<<<< HEAD
-version = "0.0.4-rc1"
-=======
 version = "0.0.4-rc2"
->>>>>>> b5ee3dd6
 authors = ["lynskylate <lynskylate@gmail.com>"]
 edition = "2018"
 exclude = ["tests/fixtures/**/*"]
@@ -26,8 +22,4 @@
 
 [dev-dependencies]
 maplit = "1.0.2"
-<<<<<<< HEAD
-criterion = "0.4.0"
-=======
-criterion = "0.3.6"
->>>>>>> b5ee3dd6
+criterion = "0.4.0"