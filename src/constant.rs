--- conflicted
+++ resolved
@@ -11,22 +11,15 @@
     NormalInt,
 }
 
-<<<<<<< HEAD
-pub enum Duration{
-    MillSeconds,
-    Minutes,
-=======
 pub enum Date {
     Millisecond,
     Minute,
->>>>>>> 814c6d2d
 }
 
 pub enum ByteCodecType {
     True,
     False,
     Null,
-    Date(Duration),
     Int(Integer),
     Double(u8),
     Date(Date),
@@ -55,8 +48,6 @@
             0x20..=0x2f => ByteCodecType::Binary(Binary::ShortBinary(c)),
             0x34..=0x37 => ByteCodecType::Binary(Binary::TwoOctetBinary(c)),
             b'B' | b'A' => ByteCodecType::Binary(Binary::LongBinary(c)),
-            0x4a  => ByteCodecType::Date(Duration::MillSeconds),
-            0x4b => ByteCodecType::Date(Duration::Minutes),
             _ => ByteCodecType::Unknown,
         }
     }
