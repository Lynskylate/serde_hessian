#[derive(Debug)]
pub enum Binary {
    ShortBinary(u8),
    TwoOctetBinary(u8),
    LongBinary(u8),
}

#[derive(Debug)]
pub enum Integer {
    DirectInt(u8),
    ByteInt(u8),
    ShortInt(u8),
    NormalInt,
}

#[derive(Debug)]
pub enum Long {
    DirectLong(u8),
    ByteLong(u8),
    ShortLong(u8),
    Int32Long,
    NormalLong,
}

#[derive(Debug)]
pub enum Date {
    Millisecond,
    Minute,
}

#[derive(Debug)]
pub enum List {
    VarLengthList(bool /* typed */),
    FixedLengthList(bool /* typed */),
    ShortFixedLengthList(bool /* typed */, usize /* length */),
}

#[derive(Debug)]
pub enum ByteCodecType {
    True,
    False,
    Null,
    Definition,
    Int(Integer),
    Long(Long),
    Double(u8),
    Date(Date),
    Binary(Binary),
    List(List),
    Map(bool /*typed*/),
    // TODO: use enum to eliminate impossible states
    String(u8),
    Unknown,
}

impl ByteCodecType {
    #[inline]
    pub fn from(c: u8) -> ByteCodecType {
        match c {
            b'T' => ByteCodecType::True,
            b'F' => ByteCodecType::False,
            b'N' => ByteCodecType::Null,
<<<<<<< HEAD
            // Map
            b'M' => ByteCodecType::Map(true),
            b'H' => ByteCodecType::Map(false),
            // List
            0x55 => ByteCodecType::List(List::VarLengthList(true)),
            b'V' => ByteCodecType::List(List::FixedLengthList(true)),
            0x57 => ByteCodecType::List(List::VarLengthList(false)),
            0x58 => ByteCodecType::List(List::FixedLengthList(false)),
            0x70..=0x77 => {
                ByteCodecType::List(List::ShortFixedLengthList(true, (c - 0x70) as usize))
            }
            0x78..=0x7f => {
                ByteCodecType::List(List::ShortFixedLengthList(false, (c - 0x78) as usize))
            }
=======
            b'C' => ByteCodecType::Definition,
>>>>>>> 91498c51
            // Integer
            0x80..=0xbf => ByteCodecType::Int(Integer::DirectInt(c)),
            0xc0..=0xcf => ByteCodecType::Int(Integer::ByteInt(c)),
            0xd0..=0xd7 => ByteCodecType::Int(Integer::ShortInt(c)),
            b'I' => ByteCodecType::Int(Integer::NormalInt),
            // Long
            0xd8..=0xef => ByteCodecType::Long(Long::DirectLong(c)),
            0xf0..=0xff => ByteCodecType::Long(Long::ByteLong(c)),
            0x38..=0x3f => ByteCodecType::Long(Long::ShortLong(c)),
            0x59 => ByteCodecType::Long(Long::Int32Long),
            b'L' => ByteCodecType::Long(Long::NormalLong),
            // Double
            b'D' | 0x5b..=0x5f => ByteCodecType::Double(c),
            // Date
            0x4a => ByteCodecType::Date(Date::Millisecond),
            0x4b => ByteCodecType::Date(Date::Minute),
            // Binary
            0x20..=0x2f => ByteCodecType::Binary(Binary::ShortBinary(c)),
            0x34..=0x37 => ByteCodecType::Binary(Binary::TwoOctetBinary(c)),
            b'B' | 0x41 => ByteCodecType::Binary(Binary::LongBinary(c)),
            // String
            0x00..=0x1f | 0x30..=0x33 | 0x52 | b'S' => ByteCodecType::String(c),
            _ => ByteCodecType::Unknown,
        }
    }
}<|MERGE_RESOLUTION|>--- conflicted
+++ resolved
@@ -60,7 +60,6 @@
             b'T' => ByteCodecType::True,
             b'F' => ByteCodecType::False,
             b'N' => ByteCodecType::Null,
-<<<<<<< HEAD
             // Map
             b'M' => ByteCodecType::Map(true),
             b'H' => ByteCodecType::Map(false),
@@ -75,9 +74,7 @@
             0x78..=0x7f => {
                 ByteCodecType::List(List::ShortFixedLengthList(false, (c - 0x78) as usize))
             }
-=======
             b'C' => ByteCodecType::Definition,
->>>>>>> 91498c51
             // Integer
             0x80..=0xbf => ByteCodecType::Int(Integer::DirectInt(c)),
             0xc0..=0xcf => ByteCodecType::Int(Integer::ByteInt(c)),
