use std::collections::HashMap;
use std::io;

use byteorder::{BigEndian, WriteBytesExt};
use indexmap::{IndexSet, IndexMap};

<<<<<<< HEAD
use super::error::Result;
use super::value::{Value, Defintion};
=======
use super::error::{Error, ErrorKind, Result};
use super::value::{self, Value};
>>>>>>> 24f35a7d

pub struct Serializer<W> {
    writer: W,
    type_cache: IndexSet<String>,
    classes_cache: IndexMap<String, Defintion>,
}

pub trait IdentifyLast: Iterator + Sized {
    fn identify_last(self) -> Iter<Self>;
}

impl<It> IdentifyLast for It
where
    It: Iterator,
{
    fn identify_last(mut self) -> Iter<Self> {
        let e = self.next();
        Iter {
            iter: self,
            buffer: e,
        }
    }
}

pub struct Iter<It>
where
    It: Iterator,
{
    iter: It,
    buffer: Option<It::Item>,
}

impl<It> Iterator for Iter<It>
where
    It: Iterator,
{
    type Item = (bool, It::Item);

    fn next(&mut self) -> Option<Self::Item> {
        match self.buffer.take() {
            None => None,
            Some(e) => match self.iter.next() {
                None => Some((true, e)),
                Some(f) => {
                    self.buffer = Some(f);
                    Some((false, e))
                }
            },
        }
    }
}

impl<W: io::Write> Serializer<W> {
    pub fn new(writer: W) -> Self {
        Serializer {
            writer: writer,
            type_cache: IndexSet::new(),
            classes_cache: IndexMap::new(),
        }
    }

    pub fn into_inner(self) -> W {
        self.writer
    }

    pub fn serialize_value(&mut self, value: &Value) -> Result<()> {
        match *value {
            Value::Int(i) => self.serialize_int(i),
            Value::Bytes(ref b) => self.serialize_binary(b),
            Value::String(ref s) => self.serialize_string(s.as_str()),
            Value::Bool(b) => self.serialize_bool(b),
            Value::Null => self.serialize_null(),
            Value::Long(l) => self.serialize_long(l),
            Value::Date(d) => self.serialize_date(d),
            Value::Double(d) => self.serialize_double(d),
            Value::Ref(i) => self.serialize_ref(i),
            Value::List(ref l) => self.serialize_list(l),
            Value::Map(ref m) => self.serialize_map(m),
        }
    }

    // class-def  ::= 'C' string int string*
    // Write deinition if not exists in classes cache, and return ref num finally
    pub fn write_definition(&mut self, def: &Defintion) -> Result<usize> {
        match self.classes_cache.get_index_of(&def.name) {
            Some(inx) => {
               Ok(inx)
            }
            None => {
                self.writer.write_u8(b'C')?;
                self.serialize_string(def.name.as_str())?;
                self.serialize_int(def.fields.len() as i32)?;
                for name in &def.fields {
                    self.serialize_string(name.as_str())?;
                }
                self.classes_cache.insert(def.name.clone(), def.clone());
                Ok(self.classes_cache.len() - 1)
            }
        }
    }

    fn write_type(&mut self, tp: &str) -> Result<()> {
        if let Some(inx) = self.type_cache.get_index_of(tp) {
            self.serialize_int(inx as i32)?;
        } else {
            self.serialize_string(tp)?;
            self.type_cache.insert(String::from(tp));
        }
        Ok(())
    }

    fn write_list_begin(&mut self, length: usize, tp: Option<&str>) -> Result<()> {
        if length <= 7 {
            if let Some(tp) = tp {
                self.writer.write_u8((0x70 + length) as u8)?;
                self.write_type(tp)?;
            } else {
                self.writer.write_u8((0x78 + length) as u8)?;
            }
        } else {
            if let Some(tp) = tp {
                self.writer.write_u8(0x56)?;
                self.write_type(tp)?;
            } else {
                self.writer.write_u8(0x58)?;
            }
            self.serialize_int(length as i32)?;
        }

        Ok(())
    }

    fn serialize_list_with_type(&mut self, list: &Vec<Value>, tp: &str) -> Result<()> {
        self.write_list_begin(list.len(), Some(tp))?;
        for i in list.iter() {
            self.serialize_value(i)?;
        }
        Ok(())
    }

    fn serialize_map(&mut self, map: &HashMap<Value, Value>) -> Result<()> {
        // TODO(lynskylate@gmail.com): handle typed map
        self.writer.write_u8(b'H')?;
        for (k, v) in map.iter() {
            self.serialize_value(k)?;
            self.serialize_value(v)?;
        }
        self.writer.write_u8(b'Z')?;
        Ok(())
    }

    fn serialize_list(&mut self, list: &value::List) -> Result<()> {
        let list = list.value();
        self.write_list_begin(list.len(), None)?;
        for i in list.iter() {
            self.serialize_value(i)?;
        }
        Ok(())
    }

    fn serialize_date(&mut self, d: i64) -> Result<()> {
        self.writer.write_all(&[0x4a])?;
        self.writer.write_i64::<BigEndian>(d)?;
        Ok(())
    }

    fn serialize_null(&mut self) -> Result<()> {
        self.writer.write_all(&[b'N'])?;
        Ok(())
    }

    fn serialize_bool(&mut self, value: bool) -> Result<()> {
        let f = if value { b'T' } else { b'F' };
        self.writer.write_all(&[f])?;
        Ok(())
    }

    fn serialize_ref(&mut self, ref_num: u32) -> Result<()> {
        self.writer.write_u8(0x51)?;
        self.serialize_int(ref_num as i32)?;
        Ok(())
    }

    fn serialize_long(&mut self, v: i64) -> Result<()> {
        let bytes = match v {
            -8..=15 => vec![(0xe0 + v) as u8],
            -2048..=2047 => vec![(((v >> 8) + 0xf8) & 0xff) as u8, (v & 0xff) as u8],
            -262_144..=262_143 => vec![
                ((v >> 16) + 0x3c) as u8,
                ((v >> 8) & 0xff) as u8,
                (v & 0xff) as u8,
            ],
            _ if v >= i32::min_value() as i64 && v <= i32::max_value() as i64 => vec![
                0x59 as u8,
                (v >> 24 & 0xff) as u8,
                (v >> 16 & 0xff) as u8,
                (v >> 8 & 0xff) as u8,
                (v & 0xff) as u8,
            ],
            _ => Vec::from([&[b'L'], v.to_be_bytes().as_ref()].concat()),
        };
        self.writer.write_all(&bytes)?;
        Ok(())
    }

    fn serialize_int(&mut self, v: i32) -> Result<()> {
        let bytes = match v {
            -16..=47 => vec![(0x90 + v) as u8],
            -2048..=2047 => vec![(((v >> 8) & 0xff) + 0xc8) as u8, (v & 0xff) as u8],
            -262_144..=262_143 => vec![
                (((v >> 16) & 0xff) + 0xd4) as u8,
                ((v >> 8) & 0xff) as u8,
                (v & 0xff) as u8,
            ],
            _ => vec![
                b'I',
                (v >> 24 & 0xff) as u8,
                (v >> 16 & 0xff) as u8,
                (v >> 8 & 0xff) as u8,
                (v & 0xff) as u8,
            ],
        };

        self.writer.write_all(&bytes)?;
        Ok(())
    }

    fn serialize_double(&mut self, v: f64) -> Result<()> {
        let int_v = v.trunc() as i32;
        if int_v as f64 == v {
            match int_v {
                0 => self.writer.write_u8(0x5b)?,
                1 => self.writer.write_u8(0x5c)?,
                -128..=127 => {
                    self.writer.write_u8(0x5d)?;
                    self.writer.write_u8(int_v as u8)?;
                }
                -32768..=32767 => {
                    self.writer.write_u8(0x5e)?;
                    self.writer.write_i16::<BigEndian>(int_v as i16)?;
                }
                _ => {}
            }
        } else {
            let mills = v * 1000.0;
            if mills * 0.001 == v {
                self.writer.write_u8(0x5f)?;
                self.writer.write_i32::<BigEndian>(mills as i32)?;
            } else {
                self.writer.write_u8(0x44)?;
                self.writer.write_f64::<BigEndian>(v)?;
            }
        }
        Ok(())
    }

    fn serialize_binary(&mut self, v: &[u8]) -> Result<()> {
        if v.len() < 16 {
            self.writer.write(&[(v.len() - 0x20) as u8])?;
            self.writer.write_all(&v)?;
        } else {
            for (last, chunk) in v.chunks(0xffff).identify_last() {
                let flag = if last { b'B' } else { b'A' };
                let len_bytes = (v.len() as u16).to_be_bytes();
                self.writer.write_all(&[flag])?;
                self.writer.write_all(&len_bytes)?;
                self.writer.write_all(chunk)?
            }
        }
        Ok(())
    }

    // Serialize String to bytes, format as
    //    string ::= x52 b1 b0 <utf8-data> string
    //    ::= S b1 b0 <utf8-data>
    //    ::= [x00-x1f] <utf8-data>
    //    ::= [x30-x33] b0 <utf8-data>
    fn serialize_string(&mut self, v: &str) -> Result<()> {
        const MAX_CHUNK_BYTE_SIZE: u32 = 0x8000;
        let bytes = v.as_bytes();
        let mut len = 0;
        let mut offset = 0;
        let mut last = 0;
        let mut i = 0;
        while i < bytes.len() {
            len += 1;
            let byte = bytes[i];
            if byte & 0x80 > 0 {
                // more than one byte for this char
                if byte & 0xe0 == 0xc0 {
                    i += 2;
                } else if byte & 0xf0 == 0xe0 {
                    i += 3;
                } else {
                    i += 4;
                }
            } else {
                i += 1;
            }
            if len >= MAX_CHUNK_BYTE_SIZE {
                self.writer.write_u8(b'R')?;
                self.writer.write_u16::<BigEndian>(len as u16)?;
                self.writer.write_all(&bytes[offset..i - last])?;
                len = 0;
                offset += i;
                last = i;
            }
        }
        match len {
            0..=31 => self.writer.write_u8(len as u8)?,
            32..=1023 => self
                .writer
                .write_all(&[(0x30 + ((len >> 8) & 0xff)) as u8, (len & 0xff) as u8])?,
            _ => {
                self.writer.write_u8(b'S')?;
                self.writer.write_u16::<BigEndian>(len as u16)?;
            }
        }
        self.writer.write_all(&bytes[offset..i - last])?;
        Ok(())
    }
}

#[cfg(test)]
mod tests {
    use super::Serializer;
    use crate::value::Value;
    use crate::value::Value::Int;

    fn test_encode_ok(value: Value, target: &[u8]) {
        let mut ser = Serializer::new(Vec::new());
        assert!(ser.serialize_value(&value).is_ok());
        assert_eq!(ser.writer.to_vec(), target, "{:?} encode error", value);
    }

    #[test]
    fn test_encode_int() {
        test_encode_ok(Int(0), &[0x90 as u8]);
        test_encode_ok(Int(-16), &[0x80]);
        test_encode_ok(Int(47), &[0xbf]);
        test_encode_ok(Int(48), &[0xc8, 0x30]);

        test_encode_ok(Int(-2048), &[0xc0, 0x00]);
        test_encode_ok(Int(-256), &[0xc7, 0x00]);
        test_encode_ok(Int(2047), &[0xcf, 0xff]);

        test_encode_ok(Int(-262144), &[0xd0, 0x00, 0x00]);
        test_encode_ok(Int(262143), &[0xd7, 0xff, 0xff]);

        test_encode_ok(Int(262144), &[b'I', 0x00, 0x04, 0x00, 0x00])
    }

    #[test]
    fn test_encde_string() {
        // TODO(lynskylate): Add more test for encode string
        test_encode_ok(Value::String(String::new()), &[0x00]);
        test_encode_ok(
            Value::String(vec!['a'; 0x1f].into_iter().collect()),
            &[&[0x1f as u8], vec!['a' as u8; 0x1f].as_slice()].concat(),
        );
    }

    #[test]
    fn test_encode_bool() {
        test_encode_ok(Value::Bool(true), &[b'T']);
        test_encode_ok(Value::Bool(false), &[b'F']);
    }

    #[test]
    fn test_encode_null() {
        test_encode_ok(Value::Null, &[b'N']);
    }

    #[test]
    fn test_encode_long() {
        test_encode_ok(Value::Long(0), &[0xe0]);
        test_encode_ok(Value::Long(-8), &[0xd8]);
        test_encode_ok(Value::Long(-7), &[0xd9]);
        test_encode_ok(Value::Long(15), &[0xef]);
        test_encode_ok(Value::Long(-9), &[0xf7, 0xf7]);
        test_encode_ok(Value::Long(16), &[0xf8, 0x10]);
        test_encode_ok(Value::Long(255), &[0xf8, 0xff]);
        test_encode_ok(Value::Long(-2048), &[0xf0, 0x00]);
        test_encode_ok(Value::Long(262143), &[0x3f, 0xff, 0xff]);
        test_encode_ok(Value::Long(-262144), &[0x38, 0x00, 0x00]);
        test_encode_ok(Value::Long(2048), &[0x3c, 0x08, 0x00]);
        test_encode_ok(Value::Long(262144), &[0x59, 0x00, 0x04, 0x00, 0x00]);
        test_encode_ok(
            Value::Long(i32::max_value() as i64),
            &[0x59, 0x7f, 0xff, 0xff, 0xff],
        );
        test_encode_ok(
            Value::Long(i32::max_value() as i64 + 1),
            &[b'L', 0x00, 0x00, 0x00, 0x00, 0x80, 0x00, 0x00, 0x00],
        );
    }

    #[test]
    fn test_encode_double() {
        test_encode_ok(Value::Double(0.0), &[0x5b]);
        test_encode_ok(Value::Double(1.0), &[0x5c]);
        test_encode_ok(Value::Double(127.0), &[0x5d, 0x7f]);
        test_encode_ok(Value::Double(-32768.0), &[0x5e, 0x80, 0x00]);
        test_encode_ok(Value::Double(12.25), &[0x5f, 0x00, 0x00, 0x2f, 0xda]);
        test_encode_ok(
            Value::Double(32767.99999),
            &[0x44, 0x40, 0xdf, 0xff, 0xff, 0xff, 0xd6, 0x0e, 0x95],
        );
    }

    #[test]
    fn test_encode_date() {
        test_encode_ok(
            Value::Date(894621091000),
            &[0x4a, 0x00, 0x00, 0x00, 0xd0, 0x4b, 0x92, 0x84, 0xb8],
        )
    }

    #[test]
    fn test_encode_type() {
        let mut ser = Serializer::new(Vec::new());
        ser.serialize_list_with_type(&vec![Value::Int(1)], "test.list")
            .unwrap();
        assert_eq!(ser.type_cache.len(), 1);
        assert_eq!(ser.type_cache.get_index_of("test.list"), Some(0));
        ser.serialize_list_with_type(&vec![Value::Int(2)], "test.list")
            .unwrap();
        assert_eq!(ser.type_cache.len(), 1);
    }

    use crate::value::Defintion;
    #[test]
    fn test_encode_definiton() {
        let def = Defintion{
            name: "example.Car".to_string(),
            fields: vec!["color".to_string()],
        };
        let mut ser = Serializer::new(Vec::new());
        assert!(ser.write_definition(&def).unwrap() == 0);
        assert!(ser.write_definition(&def).unwrap() == 0);
    }
}<|MERGE_RESOLUTION|>--- conflicted
+++ resolved
@@ -4,13 +4,8 @@
 use byteorder::{BigEndian, WriteBytesExt};
 use indexmap::{IndexSet, IndexMap};
 
-<<<<<<< HEAD
 use super::error::Result;
-use super::value::{Value, Defintion};
-=======
-use super::error::{Error, ErrorKind, Result};
-use super::value::{self, Value};
->>>>>>> 24f35a7d
+use super::value::{self, Value, Defintion};
 
 pub struct Serializer<W> {
     writer: W,
@@ -143,14 +138,6 @@
         Ok(())
     }
 
-    fn serialize_list_with_type(&mut self, list: &Vec<Value>, tp: &str) -> Result<()> {
-        self.write_list_begin(list.len(), Some(tp))?;
-        for i in list.iter() {
-            self.serialize_value(i)?;
-        }
-        Ok(())
-    }
-
     fn serialize_map(&mut self, map: &HashMap<Value, Value>) -> Result<()> {
         // TODO(lynskylate@gmail.com): handle typed map
         self.writer.write_u8(b'H')?;
@@ -163,8 +150,9 @@
     }
 
     fn serialize_list(&mut self, list: &value::List) -> Result<()> {
+        let tp = list.r#type();
         let list = list.value();
-        self.write_list_begin(list.len(), None)?;
+        self.write_list_begin(list.len(), tp)?;
         for i in list.iter() {
             self.serialize_value(i)?;
         }
@@ -337,7 +325,7 @@
 #[cfg(test)]
 mod tests {
     use super::Serializer;
-    use crate::value::Value;
+    use crate::value::{self, Value};
     use crate::value::Value::Int;
 
     fn test_encode_ok(value: Value, target: &[u8]) {
@@ -432,12 +420,12 @@
     #[test]
     fn test_encode_type() {
         let mut ser = Serializer::new(Vec::new());
-        ser.serialize_list_with_type(&vec![Value::Int(1)], "test.list")
-            .unwrap();
+        let first_list = value::List::from(("[int".to_string(), vec![Value::Int(1).into()]));
+        ser.serialize_list(&first_list).unwrap();
         assert_eq!(ser.type_cache.len(), 1);
-        assert_eq!(ser.type_cache.get_index_of("test.list"), Some(0));
-        ser.serialize_list_with_type(&vec![Value::Int(2)], "test.list")
-            .unwrap();
+        assert_eq!(ser.type_cache.get_index_of("[int"), Some(0));
+        let second_list = value::List::from(("[int".to_string(), vec![Value::Int(1).into()]));
+        ser.serialize_list(&second_list).unwrap();
         assert_eq!(ser.type_cache.len(), 1);
     }
 
