--- conflicted
+++ resolved
@@ -48,15 +48,12 @@
     }
 }
 
-<<<<<<< HEAD
-=======
 impl From<(&str, Vec<Value>)> for List {
     fn from(val: (&str, Vec<Value>)) -> Self {
         Self::Typed(val.0.to_string(), val.1)
     }
 }
 
->>>>>>> 29f522c2
 impl Deref for List {
     type Target = [Value];
 
@@ -71,12 +68,13 @@
     }
 }
 
-<<<<<<< HEAD
 #[derive(Debug, Clone)]
 pub struct Defintion {
     pub name: String,
     pub fields: Vec<String>,
-=======
+}
+
+
 #[derive(Clone, Debug, PartialEq, Eq)]
 pub enum Map {
     Typed(String, HashMap<Value, Value>),
@@ -136,7 +134,6 @@
     fn deref_mut(&mut self) -> &mut Self::Target {
         self.value_mut()
     }
->>>>>>> 29f522c2
 }
 
 #[derive(Clone, Debug, PartialEq)]
@@ -151,11 +148,6 @@
     Bytes(Vec<u8>),
     String(String),
     Ref(u32),
-<<<<<<< HEAD
-    //TODO: Add classname and Map
-    List(List),
-    Map(HashMap<Value, Value>),
-=======
     List(List),
     Map(Map),
 }
@@ -301,26 +293,8 @@
     pub fn is_map(&self) -> bool {
         self.as_map().is_some()
     }
->>>>>>> 29f522c2
-}
-
-// TODO: Add more accessors
-impl Value {
-    pub fn as_int(&self) -> Option<i32> {
-        if let Value::Int(i) = *self {
-            Some(i)
-        } else {
-            None
-        }
-    }
-
-    pub fn is_int(&self) -> bool {
-        match self {
-            Value::Int(_) => true,
-            _ => false,
-        }
-    }
-}
+}
+
 
 impl PartialOrd for Value {
     fn partial_cmp(&self, other: &Value) -> Option<Ordering> {
