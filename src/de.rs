--- conflicted
+++ resolved
@@ -6,11 +6,7 @@
 use super::constant::{Binary, ByteCodecType, Date, Integer, List, Long};
 use super::error::Error::SyntaxError;
 use super::error::{ErrorKind, Result};
-<<<<<<< HEAD
 use super::value::{self, Value, Defintion};
-=======
-use super::value::{self, Value};
->>>>>>> 29f522c2
 
 pub struct Deserializer<R: AsRef<[u8]>> {
     buffer: Cursor<R>,
@@ -102,7 +98,7 @@
                 let v = self.read_value()?;
                 map.insert(Value::String(k), v);
             }
-            Ok(Value::Map(map))
+            Ok(Value::Map(map.clone().into()))
         } else {
             self.error(ErrorKind::MisMatchType)
         }
@@ -529,11 +525,7 @@
         // FIXME: should the type be `int` or `[int`?
         test_decode_ok(
             &[b'V', 0x04, b'[', b'i', b'n', b't', 0x92, 0x90, 0x91],
-<<<<<<< HEAD
-            Value::List(("[int".to_string(), vec![Value::Int(0), Value::Int(1)]).into()),
-=======
             Value::List(("[int", vec![Value::Int(0), Value::Int(1)]).into()),
->>>>>>> 29f522c2
         );
         //Untyped variable list
         test_decode_ok(
@@ -577,7 +569,7 @@
                 0x92, 0x05, b'C', b'o', b'l', b'o', b'r', 0x05, b'M', b'o', b'd', b'e', b'l',
                 b'O', 0x90, 0x03, b'r', b'e', b'd', 0x08, b'c', b'o', b'r', b'v', b'e', b't', b't', b'e',
             ],
-            Value::Map(map),
+            Value::Map(map.clone().into()),
         );
 
     }
@@ -591,6 +583,6 @@
             b'C', 0x0a, b'L', b'i', b'n', b'k', b'e', b'd', b'L', b'i', b's', b't',
             0x92, 0x04, b'h', b'e', b'a', b'd', 0x04, b't', b'a', b'i', b'l',
             b'O', 0x90, 0x91, 0x51, 0x90
-        ], Value::Map(map));
+        ], Value::Map(map.clone().into()));
     }
 }