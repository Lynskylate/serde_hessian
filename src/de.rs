--- conflicted
+++ resolved
@@ -83,14 +83,7 @@
             }
         }
 
-<<<<<<< HEAD
         self.class_references.push(Defintion { name, fields });
-=======
-        self.class_references.push(Definition {
-            name: name,
-            fields: fields,
-        });
->>>>>>> 87dafbe3
         Ok(())
     }
 
@@ -133,11 +126,6 @@
                     _ => return self.error(ErrorKind::UnexpectedType(val.to_string())),
                 }
             }
-<<<<<<< HEAD
-            Ok(Value::Map(map.into()))
-        } else {
-            self.error(ErrorKind::MisMatchType)
-=======
         };
         let definition = self
             .class_references
@@ -150,7 +138,6 @@
         for k in fields {
             let v = self.read_value()?;
             map.insert(Value::String(k), v);
->>>>>>> 87dafbe3
         }
         Ok(Value::Map((name, map.clone()).into()))
     }
@@ -433,16 +420,9 @@
 
     fn read_string_internal(&mut self, buf: &mut Vec<u8>, tag: StringType) -> Result<()> {
         match tag {
-<<<<<<< HEAD
-            // ::= [x00-x1f] <utf8-data>         # string of length 0-31
-            0x00..=0x1f => {
-                let len = tag as usize;
-                buf.extend_from_slice(&self.read_utf8_string(len)?);
-=======
             StringType::Compact(b) => {
                 let len = b as usize - 0x00;
                 self.read_utf8_string(buf, len)?;
->>>>>>> 87dafbe3
             }
             StringType::Small(b) => {
                 let len = (b as usize - 0x30) * 256 + self.read_byte()? as usize;
